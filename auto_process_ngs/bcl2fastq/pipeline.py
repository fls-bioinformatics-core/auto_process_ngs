--- conflicted
+++ resolved
@@ -848,17 +848,13 @@
                          if s['lanes'] else 'all'))
             for attr in s:
                 if attr != 'lanes' and s[attr] is not None:
-<<<<<<< HEAD
                     try:
                         value = s[attr].value
                     except AttributeError:
                         value = s[attr]
-                    self.report("- %s: %s" % (attr,
-                                              (value if value is not None
-                                               else '<not set>')))
-=======
-                    self.report("-- %s: %s" % (attr,s[attr]))
->>>>>>> d305b3c3
+                    self.report("-- %s: %s" % (attr,
+                                               (value if value is not None
+                                                else '<not set>')))
 
         #####################
         # Fetch primary data
